--- conflicted
+++ resolved
@@ -289,7 +289,7 @@
       open_spiel::SpielFatalError(open_spiel::internal::SpielStrCat( \
           __FILE__, ":", __LINE__, " ", #x_exp " " #op " " #y_exp,   \
           "\n" #x_exp, " = ", x, ", " #y_exp " = ", y, "\n",         \
-          " while parsing line #", line_, ":\n", GetLine(line_)));    \
+          " while parsing line #", line_, ":\n", GetLine(line_)));   \
   } while (false)
 
 #define SPIEL_EFG_PARSE_CHECK_GE(x, y) SPIEL_EFG_PARSE_CHECK_OP(x, >=, y)
@@ -299,18 +299,17 @@
 #define SPIEL_EFG_PARSE_CHECK_EQ(x, y) SPIEL_EFG_PARSE_CHECK_OP(x, ==, y)
 #define SPIEL_EFG_PARSE_CHECK_NE(x, y) SPIEL_EFG_PARSE_CHECK_OP(x, !=, y)
 
-#define SPIEL_EFG_PARSE_CHECK_TRUE(x)                             \
-  while (!(x))                                                    \
-  open_spiel::SpielFatalError(open_spiel::internal::SpielStrCat(  \
-      __FILE__, ":", __LINE__, " CHECK_TRUE(", #x, ")\n",           \
+#define SPIEL_EFG_PARSE_CHECK_TRUE(x)                            \
+  while (!(x))                                                   \
+  open_spiel::SpielFatalError(open_spiel::internal::SpielStrCat( \
+      __FILE__, ":", __LINE__, " CHECK_TRUE(", #x, ")\n",        \
       " while parsing line #", line_, ":\n", GetLine(line_)))
 
-#define SPIEL_EFG_PARSE_CHECK_FALSE(x)                            \
-  while (x)                                                       \
-  open_spiel::SpielFatalError(open_spiel::internal::SpielStrCat(  \
-      __FILE__, ":", __LINE__, " CHECK_FALSE(", #x, ")\n",          \
+#define SPIEL_EFG_PARSE_CHECK_FALSE(x)                           \
+  while (x)                                                      \
+  open_spiel::SpielFatalError(open_spiel::internal::SpielStrCat( \
+      __FILE__, ":", __LINE__, " CHECK_FALSE(", #x, ")\n",       \
       " while parsing line #", line_, ":\n", GetLine(line_)))
-
 
 bool EFGGame::ParseDoubleValue(const std::string& str, double* value) const {
   if (str.find('/') != std::string::npos) {
@@ -469,7 +468,8 @@
   SPIEL_EFG_PARSE_CHECK_EQ(string_data_.at(pos_), '"');
   child->name = NextToken();
   SPIEL_EFG_PARSE_CHECK_FALSE(string_data_.at(pos_) == '"');
-  SPIEL_EFG_PARSE_CHECK_TRUE(absl::SimpleAtoi(NextToken(), &child->infoset_number));
+  SPIEL_EFG_PARSE_CHECK_TRUE(
+      absl::SimpleAtoi(NextToken(), &child->infoset_number));
   if (string_data_.at(pos_) == '"') {
     child->infoset_name = NextToken();
   }
@@ -492,18 +492,12 @@
     child->children.push_back(nodes_.back().get());
     chance_outcomes++;
   }
-<<<<<<< HEAD
-  SPIEL_CHECK_GT(child->actions.size(), 0);
+  SPIEL_EFG_PARSE_CHECK_GT(child->actions.size(), 0);
   absl::c_sort(child->action_ids);
-  SPIEL_CHECK_TRUE(Near(prob_sum, 1.0));
-  SPIEL_CHECK_TRUE(NextToken() == "}");
-  SPIEL_CHECK_TRUE(absl::SimpleAtoi(NextToken(), &child->outcome_number));
-=======
-  SPIEL_EFG_PARSE_CHECK_GT(child->actions.size(), 0);
   SPIEL_EFG_PARSE_CHECK_TRUE(Near(prob_sum, 1.0));
   SPIEL_EFG_PARSE_CHECK_TRUE(NextToken() == "}");
-  SPIEL_EFG_PARSE_CHECK_TRUE(absl::SimpleAtoi(NextToken(), &child->outcome_number));
->>>>>>> 185278a1
+  SPIEL_EFG_PARSE_CHECK_TRUE(
+      absl::SimpleAtoi(NextToken(), &child->outcome_number));
   // Do not support optional payoffs here for now.
 
   // Now, recurse:
@@ -558,21 +552,15 @@
   child->parent = parent;
   SPIEL_EFG_PARSE_CHECK_EQ(string_data_.at(pos_), '"');
   child->name = NextToken();
-<<<<<<< HEAD
-  SPIEL_CHECK_FALSE(string_data_.at(pos_) == '"');
-  SPIEL_CHECK_TRUE(absl::SimpleAtoi(NextToken(), &child->player_number));
-  SPIEL_CHECK_TRUE(absl::SimpleAtoi(NextToken(), &child->infoset_number));
+  SPIEL_EFG_PARSE_CHECK_FALSE(string_data_.at(pos_) == '"');
+  SPIEL_EFG_PARSE_CHECK_TRUE(
+      absl::SimpleAtoi(NextToken(), &child->player_number));
+  SPIEL_EFG_PARSE_CHECK_TRUE(
+      absl::SimpleAtoi(NextToken(), &child->infoset_number));
   infoset_num_to_states_count_[child->player_number - 1]
                               [child->infoset_number]++;
   if (infoset_num_to_states_count_[child->player_number - 1]
                                   [child->infoset_number] > 1) {
-=======
-  SPIEL_EFG_PARSE_CHECK_FALSE(string_data_.at(pos_) == '"');
-  SPIEL_EFG_PARSE_CHECK_TRUE(absl::SimpleAtoi(NextToken(), &child->player_number));
-  SPIEL_EFG_PARSE_CHECK_TRUE(absl::SimpleAtoi(NextToken(), &child->infoset_number));
-  infoset_num_to_states_count_[child->infoset_number] += 1;
-  if (infoset_num_to_states_count_[child->infoset_number] > 1) {
->>>>>>> 185278a1
     perfect_information_ = false;
   }
   child->infoset_name = "";
@@ -592,15 +580,12 @@
     child->children.push_back(nodes_.back().get());
     actions++;
   }
-<<<<<<< HEAD
-  SPIEL_CHECK_GT(child->actions.size(), 0);
+  SPIEL_EFG_PARSE_CHECK_GT(child->actions.size(), 0);
   absl::c_sort(child->action_ids);
-=======
-  SPIEL_EFG_PARSE_CHECK_GT(child->actions.size(), 0);
->>>>>>> 185278a1
   max_actions_ = std::max(max_actions_, actions);
   SPIEL_EFG_PARSE_CHECK_TRUE(NextToken() == "}");
-  SPIEL_EFG_PARSE_CHECK_TRUE(absl::SimpleAtoi(NextToken(), &child->outcome_number));
+  SPIEL_EFG_PARSE_CHECK_TRUE(
+      absl::SimpleAtoi(NextToken(), &child->outcome_number));
   // Do not support optional payoffs here for now.
 
   // Now, recurse:
@@ -622,7 +607,8 @@
   child->parent = parent;
   SPIEL_EFG_PARSE_CHECK_EQ(string_data_.at(pos_), '"');
   child->name = NextToken();
-  SPIEL_EFG_PARSE_CHECK_TRUE(absl::SimpleAtoi(NextToken(), &child->outcome_number));
+  SPIEL_EFG_PARSE_CHECK_TRUE(
+      absl::SimpleAtoi(NextToken(), &child->outcome_number));
   if (string_data_.at(pos_) == '"') {
     child->outcome_name = NextToken();
   }
