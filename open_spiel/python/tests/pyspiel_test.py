--- conflicted
+++ resolved
@@ -122,11 +122,8 @@
         "misere",
         "turn_based_simultaneous_game",
         "normal_form_extensive_game",
-<<<<<<< HEAD
+        "repeated_game",
         "start_at",
-=======
-        "repeated_game",
->>>>>>> 3c7a487a
     ]
     self.assertCountEqual(games_with_mandatory_parameters, expected)
 
